#!/usr/bin/env julia
# This file is a part of Julia. License is MIT: https://julialang.org/license

# Build a system image binary at sysimg_path.dlext. Allow insertion of a userimg via
# userimg_path.  If sysimg_path.dlext is currently loaded into memory, don't continue
# unless force is set to true. Allow targeting of a CPU architecture via cpu_target.
function default_sysimg_path(debug=false)
    if Sys.isunix()
        splitext(Libdl.dlpath(debug ? "sys-debug" : "sys"))[1]
    else
        joinpath(dirname(Sys.BINDIR), "lib", "julia", debug ? "sys-debug" : "sys")
    end
end

"""
    build_sysimg(sysimg_path=default_sysimg_path(), cpu_target="native", userimg_path=nothing; force=false)

Rebuild the system image. Store it in `sysimg_path`, which defaults to a file named `sys.ji`
that sits in the same folder as `libjulia.{so,dylib}`, except on Windows where it defaults
to `Sys.BINDIR/../lib/julia/sys.ji`.  Use the cpu instruction set given by `cpu_target`.
Valid CPU targets are the same as for the `-C` option to `julia`, or the `-march` option to
`gcc`.  Defaults to `native`, which means to use all CPU instructions available on the
current processor. Include the user image file given by `userimg_path`, which should contain
directives such as `using MyPackage` to include that package in the new system image. New
system image will not replace an older image unless `force` is set to true.
"""
function build_sysimg(sysimg_path=nothing, cpu_target="native", userimg_path=nothing; force=false, debug=false)
    if sysimg_path === nothing
        sysimg_path = default_sysimg_path(debug)
    end

    # Quit out if a sysimg is already loaded and is in the same spot as sysimg_path, unless forcing
    sysimg = Libdl.dlopen_e("sys")
    if sysimg != C_NULL
        if !force && Base.samefile(Libdl.dlpath(sysimg), "$(sysimg_path).$(Libdl.dlext)")
            info("System image already loaded at $(Libdl.dlpath(sysimg)), set force=true to override.")
            return nothing
        end
    end

    # Canonicalize userimg_path before we enter the base_dir
    if userimg_path !== nothing
        userimg_path = abspath(userimg_path)
    end

    # Enter base and setup some useful paths
    base_dir = dirname(Base.find_source_file("sysimg.jl"))
    cd(base_dir) do
        julia = joinpath(Sys.BINDIR, debug ? "julia-debug" : "julia")
        cc, warn_msg = find_system_compiler()

        # Ensure we have write-permissions to wherever we're trying to write to
        try
            touch("$sysimg_path.ji")
        catch
            err_msg =  "Unable to modify $sysimg_path.ji, ensure parent directory exists "
            err_msg *= "and is writable; absolute paths work best.)"
            error(err_msg)
        end

        # Copy in userimg.jl if it exists
        if userimg_path !== nothing
            if !isfile(userimg_path)
                error("$userimg_path is not found, ensure it is an absolute path.")
            end
            if isfile("userimg.jl")
                error("$(joinpath(base_dir, "userimg.jl")) already exists, delete manually to continue.")
            end
            cp(userimg_path, "userimg.jl")
        end
        try
            # Start by building basecompiler.{ji,o}
            basecompiler_path = joinpath(dirname(sysimg_path), "basecompiler")
            info("Building basecompiler.o")
            info("$julia -C $cpu_target --output-ji $basecompiler_path.ji --output-o $basecompiler_path.o compiler/compiler.jl")
            run(`$julia -C $cpu_target --output-ji $basecompiler_path.ji --output-o $basecompiler_path.o compiler/compiler.jl`)

            # Bootstrap off of that to create sys.{ji,o}
            info("Building sys.o")
            info("$julia -C $cpu_target --output-ji $sysimg_path.ji --output-o $sysimg_path.o -J $basecompiler_path.ji --startup-file=no sysimg.jl")
            run(`$julia -C $cpu_target --output-ji $sysimg_path.ji --output-o $sysimg_path.o -J $basecompiler_path.ji --startup-file=no sysimg.jl`)

            if cc !== nothing
                link_sysimg(sysimg_path, cc, debug)
                !isempty(warn_msg) && foreach(warn, warn_msg)
            else
                !isempty(warn_msg) && foreach(warn, warn_msg)
                info("System image successfully built at $sysimg_path.ji.")
            end

            if !Base.samefile("$(default_sysimg_path(debug)).ji", "$sysimg_path.ji")
                if isfile("$sysimg_path.$(Libdl.dlext)")
                    info("To run Julia with this image loaded, run: `julia -J $sysimg_path.$(Libdl.dlext)`.")
                else
                    info("To run Julia with this image loaded, run: `julia -J $sysimg_path.ji`.")
                end
            else
                info("Julia will automatically load this system image at next startup.")
            end
        finally
            # Cleanup userimg.jl
            if userimg_path !== nothing && isfile("userimg.jl")
                rm("userimg.jl")
            end
        end
    end
end

# Search for a compiler to link sys.o into sys.dl_ext. Honor LD environment variable.
function find_system_compiler()
    cc = nothing
    warn_msg = String[] # save warning messages into an array

    # On Windows, check to see if WinRPM is installed, and if so, see if gcc is installed
    if Sys.iswindows()
        try
            eval(Main, :(using WinRPM))
            winrpmgcc = joinpath(WinRPM.installdir, "usr", "$(Sys.ARCH)-w64-mingw32",
                "sys-root", "mingw", "bin", "gcc.exe")
            if success(`$winrpmgcc --version`)
                cc = winrpmgcc
            else
                throw()
            end
        catch
            push!(warn_msg, "Install GCC via `Pkg.add(\"WinRPM\"); WinRPM.install(\"gcc\")` to generate sys.dll for faster startup times.")
        end
    end

    if haskey(ENV, "CC")
        if !success(`$(ENV["CC"]) -v`)
            push!(warn_msg, "Using compiler override $(ENV["CC"]), but unable to run `$(ENV["CC"]) -v`.")
        end
        cc = ENV["CC"]
    end

    # See if `cc` exists
    try
        if success(`cc -v`)
            cc = "cc"
        end
    end

    if cc === nothing
        push!(warn_msg, "No supported compiler found; startup times will be longer.")
    end

    return cc, warn_msg
end

# Link sys.o into sys.$(dlext)
function link_sysimg(sysimg_path=nothing, cc=find_system_compiler(), debug=false)
    if sysimg_path === nothing
        sysimg_path = default_sysimg_path(debug)
    end
    julia_libdir = dirname(Libdl.dlpath(debug ? "libjulia-debug" : "libjulia"))

    FLAGS = ["-L$julia_libdir"]

    push!(FLAGS, "-shared")
    push!(FLAGS, debug ? "-ljulia-debug" : "-ljulia")
    if Sys.iswindows()
        push!(FLAGS, "-lssp")
    end

    sysimg_file = "$sysimg_path.$(Libdl.dlext)"
    info("Linking sys.$(Libdl.dlext)")
    info("$cc $(join(FLAGS, ' ')) -o $sysimg_file $sysimg_path.o")
    # Windows has difficulties overwriting a file in use so we first link to a temp file
    if Sys.iswindows() && isfile(sysimg_file)
<<<<<<< HEAD
        if success(pipeline(`$cc $FLAGS -o $sysimg_path.tmp $sysimg_path.o`; stdout=stdout, stderr=stderr))
            mv(sysimg_file, "$sysimg_file.old"; remove_destination=true)
            mv("$sysimg_path.tmp", sysimg_file; remove_destination=true)
=======
        if success(pipeline(`$cc $FLAGS -o $sysimg_path.tmp $sysimg_path.o`; stdout=STDOUT, stderr=STDERR))
            mv(sysimg_file, "$sysimg_file.old"; force=true)
            mv("$sysimg_path.tmp", sysimg_file; force=true)
>>>>>>> 1f20d1e8
        end
    else
        run(`$cc $FLAGS -o $sysimg_file $sysimg_path.o`)
    end
    info("System image successfully built at $sysimg_path.$(Libdl.dlext)")
    return
end

# When running this file as a script, try to do so with default values. If arguments are passed
# in, use them as the arguments to build_sysimg above.
# Also check whether we are running `genstdlib.jl`, in which case we don't want to build a
# system image and instead only need `build_sysimg`'s docstring to be available.
if !isdefined(Main, :GenStdLib) && !isinteractive()
    if length(ARGS) > 5 || ("--help" in ARGS || "-h" in ARGS)
        println("Usage: build_sysimg.jl <sysimg_path> <cpu_target> <usrimg_path.jl> [--force] [--debug] [--help]")
        println("   <sysimg_path>    is an absolute, extensionless path to store the system image at")
        println("   <cpu_target>     is an LLVM cpu target to build the system image against")
        println("   <usrimg_path.jl> is the path to a user image to be baked into the system image")
        println("   --debug          Using julia-debug instead of julia to build the system image")
        println("   --force          Set if you wish to overwrite the default system image")
        println("   --help           Print out this help text and exit")
        println()
        println(" Example:")
        println("   build_sysimg.jl /usr/local/lib/julia/sys core2 ~/my_usrimg.jl --force")
        println()
        println(" Running this script with no arguments is equivalent to:")
        println("   build_sysimg.jl $(default_sysimg_path()) native")
        return 0
    end

    debug_flag = "--debug" in ARGS
    filter!(x -> x != "--debug", ARGS)
    force_flag = "--force" in ARGS
    filter!(x -> x != "--force", ARGS)
    build_sysimg(ARGS...; force=force_flag, debug=debug_flag)
end<|MERGE_RESOLUTION|>--- conflicted
+++ resolved
@@ -168,15 +168,9 @@
     info("$cc $(join(FLAGS, ' ')) -o $sysimg_file $sysimg_path.o")
     # Windows has difficulties overwriting a file in use so we first link to a temp file
     if Sys.iswindows() && isfile(sysimg_file)
-<<<<<<< HEAD
         if success(pipeline(`$cc $FLAGS -o $sysimg_path.tmp $sysimg_path.o`; stdout=stdout, stderr=stderr))
-            mv(sysimg_file, "$sysimg_file.old"; remove_destination=true)
-            mv("$sysimg_path.tmp", sysimg_file; remove_destination=true)
-=======
-        if success(pipeline(`$cc $FLAGS -o $sysimg_path.tmp $sysimg_path.o`; stdout=STDOUT, stderr=STDERR))
             mv(sysimg_file, "$sysimg_file.old"; force=true)
             mv("$sysimg_path.tmp", sysimg_file; force=true)
->>>>>>> 1f20d1e8
         end
     else
         run(`$cc $FLAGS -o $sysimg_file $sysimg_path.o`)
